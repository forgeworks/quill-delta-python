import logging
import re
from functools import wraps
from .base import Delta
from lxml.html import HtmlElement, Element
from lxml import html
from cssutils import parseStyle

# This handles the error caused by css2.1 validator on rem units
from cssutils import profile
profile._MACROS['positivelength'] = r'0|{positivenum}(em|ex|px|in|cm|mm|pt|pc|rem)'
profile._resetProperties()

CLASSES = {
    'font': {
        'serif': 'ql-font-serif',
        'monospace': 'ql-font-monospace'
    },
    'size': {
        'small': 'ql-size-small',
        'large': 'ql-size-large',
        'huge': 'ql-size-huge',
    }
}

CODE_BLOCK_CLASS = 'syntax'
VIDEO_EMBED_CLASS = 'video-embed'
PODCAST_EMBED_CLASS = 'podcast-embed'
TWITTER_EMBED_CLASS = 'twitter-embed'
INDENT_CLASS = 'indent-%d'
DIRECTION_CLASS = 'direction-%s'
ALIGN_CLASS = 'align-%s'


logger = logging.getLogger('quill')


### Helpers ###
def sub_element(root, *a, **kwargs):
    e = root.makeelement(*a, **kwargs)
    root.append(e)
    return e


def styled(element, styles):
    if element.tag != 'span':
        element = sub_element(element, 'span')
    declare = parseStyle(element.attrib.get('style', ''))
    try:
        for k, v in styles.items():
            declare.setProperty(k, v)
        element.attrib['style'] = declare.getCssText(' ')
    except:
        # Ignore invalid CSS attributes
        pass
    return element


def classed(element, *classes):
    if element.tag != 'span':
        element = sub_element(element, 'span')
    return add_class(element, *classes)


def add_class(element, *classes):
    current = element.attrib.get('class')
    if current:
        current = set(current.split())
    else:
        current = set()
    classes = current.union(set(classes))
    element.attrib['class'] = ' '.join(sorted(list(classes)))
    return element


### Registry ###
class Format:
    all = []

    def __init__(self, fn, name):
        self.all.append(self)
        self.name = name
        self.fn = fn
        self.check_fn = None

    def __call__(self, root, op):
        if self._check(op):
            try:
                el =  self.fn(root, op)
            except Exception as e:
                logger.error('Rendering format failed: %r', e)
                el = ''
            return el
        return root

    def check(self, fn):
        self.check_fn = fn
        return fn

    def _check(self, op):
        if self.check_fn:
            return self.check_fn(op)
        
        attrs = op.get('attributes', None)
        if attrs and self.name in attrs:
            return True
        return False


class BlockFormat(Format):
    """
    Block formats change the entire line through the attrs of the endline, not through
    something like the insert.
    """
    all = []

    def __init__(self, fn, name):
        self.all.append(self)
        self.name = name
        self.fn = fn
        self.check_fn = None

    def __call__(self, root, attrs):
        if self.name in attrs:
            root = self.fn(root, attrs)
        return root

    def __repr__(self):
        return '<BlockFormat %s>' % self.name


def format(fn, name=None, cls=Format):
    if isinstance(fn, str):
        name = fn

        def wrapper(fn):
            return format(fn, name, cls)

        return wrapper
    return cls(fn, name or fn.__name__)


### Formats ###
@format
def highlight(root, op):
    return sub_element(root, 'mark')


@format
def header(root, op):
    root.tag = 'h%s' % op['attributes']['header']
    return root


@format
def strong(root, op):
    return sub_element(root, 'strong')


@format
def bold(root, op):
    return strong.fn(root, op)


@format
def em(root, op):
    return sub_element(root, 'em')


@format
def italic(root, op):
    return em.fn(root, 'em')


@format
def underline(root, op):
    return sub_element(root, 'u')


@format
def strike(root, op):
    return sub_element(root, 's')


@format
def script(root, op):
    if op['attributes']['script'] == 'super':
        return sub_element(root, 'sup')
    if op['attributes']['script'] == 'sub':
        return sub_element(root, 'sub')
    return root


@format
def background(root, op):
    return styled(root, {'background-color': op['attributes']['background']})


@format
def color(root, op):
    return styled(root, {'color': op['attributes']['color']})


@format
def size(root, op):
    return styled(root, {'font-size': op['attributes']['size']})

@format
def font(root, op):
    return styled(root, {'font-family': op['attributes']['font']})


@format
def link(root, op):
    if type(op['attributes']['link']) is dict:
        el = sub_element(root, 'a')
        attrs = ['href', 'target', 'rel', 'nedia', 'type']
        for key in attrs:
            if key in op['attributes']['link']:
                el.attrib[key] = op['attributes']['link'][key]
    else:
        el = sub_element(root, 'a')
        el.attrib['href'] = op['attributes']['link']
    return el


@format
def indent(root, op):
    level = op['attributes']['indent']
    if level >= 1 and level <= 8:
        return add_class(root, INDENT_CLASS % level)
    return root


@format
def classes(root, op):
    attrs = op.get('attributes', None)
    if attrs:
        for name, options in CLASSES.items():
            value = op['attributes'].get(name)
            if value in options:
                root = classed(root, options[value])
    return root


@classes.check
def classes_check(op):
    return True


@format
def image(root, op):
    image = op['insert']['image']
    figure = sub_element(root, 'figure')

    link = image.get('link')
    if link:
        a = sub_element(figure, 'a')
        img = sub_element(a, 'img')

        a.attrib['href'] = link.get('url')
        if link.get('openNewTab'):
            a.attrib['target'] = '_blank'
            a.attrib['rel'] = 'noopener noreferrer'

    else:
        img = sub_element(figure, 'img')

    img.attrib['src'] = image.get('src')
    img.attrib['alt'] = image.get('alt')

    return figure


@image.check
def image_check(op):
    insert = op.get('insert')
    return isinstance(insert, dict) and insert.get('image')


@format
<<<<<<< HEAD
def amp_image(root, op):
    figure = sub_element(root, 'figure')
    el = sub_element(figure, 'amp-img')
    el.attrib['src'] = op['insert']['image'].get('src')
    el.attrib['alt'] = op['insert']['image'].get('alt')
    return figure
=======
def divider(root, op):
    return sub_element(root, 'hr')


@divider.check
def divider_check(op):
    insert = op.get('insert')
    return isinstance(insert, dict) and isinstance(insert.get('divider'), bool)
>>>>>>> 8a3085e1


@format
def video_embed(root, op):
    insert = op.get('insert')
    video = insert.get('video_embed', {})
    figure = sub_element(root, 'figure')
    figure.attrib.update({
        'class': VIDEO_EMBED_CLASS
    })
    iframe = sub_element(figure, 'iframe')
    iframe.attrib.update({
        'frameborder': '0',
        'scrolling': 'no',
        'allow': 'accelerometer; encrypted-media; gyroscope; picture-in-picture',
        'allowfullscreen': None,
        'mozallowfullscreen': None,
        'webkitallowfullscreen': None,
        'oallowfullscreen': None,
        'msallowfullscreen': None,
        'allowtransparency': 'true',
        'src': video.get('src'),
    })
    if video.get('class'):
        iframe.attrib['class'] = video.get('class')
    if video.get('name'):
        iframe.attrib['name'] = video.get('name')

    if video.get('script'):
        script = sub_element(figure, 'script')
        script.attrib.update({
            'async': None,
            'src': video.get('script')
        })

    return figure


@video_embed.check
def video_embed_check(op):
    insert = op.get('insert')
    return isinstance(insert, dict) and insert.get('video_embed')


@format
def podcast_embed(root, op):
    insert = op.get('insert')
    podcast = insert.get('podcast_embed', {})
    figure = sub_element(root, 'figure')
    figure.attrib.update({
        'class': PODCAST_EMBED_CLASS
    })
    source = podcast.get('src', '')
    if 'transistor.fm' in source:
        iframe = sub_element(figure, 'iframe')
        iframe.attrib.update({
            'frameborder': '0',
            'style': 'width:100%;height: 200px',
            'scrolling': 'no',
            'seamless': 'true',
            'src': source,
        })
    elif 'buzzsprout.com' in source:
        accId, podId = source.split('/')[-1].split('-')
        div = sub_element(figure, 'div')
        div.attrib.update({
            'id': f'buzzsprout-player-{podId}',
        })
        script = sub_element(figure, 'script')
        script.attrib.update({
            'async': 'true',
            'src': f'https://www.buzzsprout.com/{accId}/{podId}.js?container_id=buzzsprout-player-{podId}&player=small',
            'type': 'text/javascript',
            'charset': 'utf-8'
        })
    elif 'soundcloud.com' in source:
        iframe = sub_element(figure, 'iframe')
        iframe.attrib.update({
            'frameborder': '0',
            'style': 'width:100%;',
            'scrolling': 'no',
            'allow': 'autoplay',
            'src': f'{source}&color=%23ff5500&auto_play=false&hide_related=false&show_comments=true&show_user=true&show_reposts=false&show_teaser=true&visual=true',
        })
    return figure


@podcast_embed.check
def podcast_embed_check(op):
    insert = op.get('insert')
    return isinstance(insert, dict) and insert.get('podcast_embed')


@format
def twitter_embed(root, op):
    insert = op.get('insert')
    twitter = insert.get('twitter_embed', {})
    figure = sub_element(root, 'figure')
    figure.attrib.update({
        'class': TWITTER_EMBED_CLASS
    })
    source = twitter.get('src', '')

    if 'twitter' in source:
        tweet_id, username = source.split(':')[1].split('-')
        blockquote = sub_element(figure, 'blockquote')
        blockquote.attrib.update({
            'class': 'twitter-tweet'
        })
        anchor = sub_element(blockquote, 'a')
        anchor.attrib.update({
            'href': f'https://twitter.com/{username}/status/{tweet_id}?ref_src=twsrc%5Etfw'
        })
        script = sub_element(figure, 'script')
        script.attrib.update({
            'src': 'https://platform.twitter.com/widgets.js'
        })
    return figure


@twitter_embed.check
def twitter_embed_check(op):
    insert = op.get('insert')
    return isinstance(insert, dict) and insert.get('twitter_embed')
    

### Block Formats ###
LIST_TYPES = {'ordered': 'ol', 'bullet': 'ul', 'checked': 'ul', 'unchecked': 'ul'}


@format('list', cls=BlockFormat)
def list_block(block, attrs):
    block.tag = 'li'
    previous = block.getprevious()
    list_type = attrs['list']
    list_tag = LIST_TYPES.get(list_type, 'ol')

    if previous is not None:
        checked_continues = 'data-checked' in previous.attrib and attrs.get('list') in ['checked', 'unchecked']
        bullet_continues = 'data-checked' not in previous.attrib and attrs.get('list') == 'bullet'

    if previous is not None and previous.tag == list_tag and (
            list_tag == 'ol' or checked_continues or bullet_continues
    ):
        list_el = previous
    else:
        list_el = sub_element(block.getparent(), list_tag)
    if list_type in ['checked', 'unchecked']:
        list_el.attrib['data-checked'] = None
    list_el.append(block)
    return block


@format('direction', cls=BlockFormat)
def list_block(block, attrs):
    return add_class(block, DIRECTION_CLASS % attrs['direction'])


@format('align', cls=BlockFormat)
def list_block(block, attrs):
    return add_class(block, ALIGN_CLASS % attrs['align'])


@format('header', cls=BlockFormat)
def header_block(block, attrs):
    block.tag = 'h%s' % attrs['header']
    return block


@format('blockquote', cls=BlockFormat)
def blockquote(block, attrs):
    block.tag = 'blockquote'
    return block


@format('code-block', cls=BlockFormat)
def code_block(root, op):
    root.tag = 'pre'
    root.attrib.update({
        'class': CODE_BLOCK_CLASS,
        'spellcheck': 'false'
    })
    return root


### Processors ###
def append_op(root, op):
    for fmt in Format.all:
        root = fmt(root, op)

    text = op.get('insert')
    if isinstance(text, str) and text:
        if list(root):
            last = root[-1]
            if last.tail:
                last.tail += text
            else:
                last.tail = text
        else:
            if root.text:
                root.text += text
            else:
                root.text = text


def append_line(root, delta, attrs, index):
    block = None
    for op in delta.ops:
        if isinstance(op.get('insert'), dict) and 'image' in op['insert']:
            append_op(root, op)
        else:
            if block is None:
                block = sub_element(root, 'p')

            append_op(block, op)

    if block is None:
        block = root

    if len(block) <= 0 and not block.text:
        br = sub_element(block, 'br')

    for fmt in BlockFormat.all:
        root = fmt(block, attrs)


def render(delta, method='html', pretty=False):
    if not isinstance(delta, Delta):
        delta = Delta(delta)

    root = html.fragment_fromstring('<template></template>')
    for line, attrs, index in delta.iter_lines():
        append_line(root, line, attrs, index)

    result = ''.join(
        html.tostring(child, method=method, with_tail=True, encoding='unicode', pretty_print=pretty) 
        for child in root)

    # SGM - Hack to combine <pre> tags together
    # TODO - Fix this at the rendering level
    result = re.sub(r'\<\/pre\>\s*\<pre[^\>]*\>', '\n', result)
    return result<|MERGE_RESOLUTION|>--- conflicted
+++ resolved
@@ -279,14 +279,15 @@
 
 
 @format
-<<<<<<< HEAD
 def amp_image(root, op):
     figure = sub_element(root, 'figure')
     el = sub_element(figure, 'amp-img')
     el.attrib['src'] = op['insert']['image'].get('src')
     el.attrib['alt'] = op['insert']['image'].get('alt')
     return figure
-=======
+
+
+@format
 def divider(root, op):
     return sub_element(root, 'hr')
 
@@ -295,7 +296,6 @@
 def divider_check(op):
     insert = op.get('insert')
     return isinstance(insert, dict) and isinstance(insert.get('divider'), bool)
->>>>>>> 8a3085e1
 
 
 @format
